import { serve } from "https://deno.land/std@0.168.0/http/server.ts"
import { createClient } from 'https://esm.sh/@supabase/supabase-js@2'

const corsHeaders = {
  'Access-Control-Allow-Origin': '*',
  'Access-Control-Allow-Headers': 'authorization, x-client-info, apikey, content-type',
  'Access-Control-Allow-Methods': 'GET, POST, PUT, DELETE, OPTIONS',
}

// Simple encryption/decryption (in production, use proper encryption)
// Fixed to handle UTF-8 characters properly
function encrypt(text: string): string {
  // Convert string to UTF-8 bytes, then to base64
  // This handles all Unicode characters, not just Latin1
  const utf8Bytes = new TextEncoder().encode(text);
  const binaryString = String.fromCharCode(...utf8Bytes);
  return btoa(binaryString);
}

function decrypt(encryptedText: string): string {
  // Decode base64, then convert UTF-8 bytes back to string
  const binaryString = atob(encryptedText);
  const utf8Bytes = new Uint8Array(binaryString.length);
  for (let i = 0; i < binaryString.length; i++) {
    utf8Bytes[i] = binaryString.charCodeAt(i);
  }
  return new TextDecoder().decode(utf8Bytes);
}

// Exchange API functions
async function fetchBybitBalance(apiKey: string, apiSecret: string) {
  // Always use mainnet
  const baseUrl = 'https://api.bybit.com'
  
  try {
    const timestamp = Date.now().toString()
    const recvWindow = '5000'
    
    // Bybit V5 API - Use HEADER authentication
    // Step 1: Create parameters for signature (INCLUDE api_key)
    // Bybit only supports UNIFIED account type for wallet balance
    const params = {
      api_key: apiKey,
      accountType: 'UNIFIED',
      recv_window: recvWindow,
      timestamp: timestamp
    }
    
    // Step 2: Sort parameters alphabetically
    console.log('=== PARAMETER DEBUG (API-KEYS) ===');
    console.log('Raw params:', params);
    console.log('Param keys:', Object.keys(params));
    console.log('Sorted keys:', Object.keys(params).sort());
    
    const sortedParams = Object.keys(params)
      .sort()
      .map(key => `${key}=${params[key]}`)
      .join('&')
    
    console.log('Sorted params string:', sortedParams);
    console.log('Sorted params length:', sortedParams.length);
    
    // Step 3: Create signature string (timestamp + api_key + recv_window + parameters)
    const signatureString = timestamp + apiKey + recvWindow + sortedParams
    
    console.log('=== BYBIT SIGNATURE DEBUG (HEADER AUTH) ===')
    console.log('0. Environment: MAINNET')
    console.log('0. Base URL:', baseUrl)
    console.log('0. Endpoint: /v5/account/wallet-balance')
    console.log('0. IMPORTANT: If TESTNET, account might be empty - need testnet funds!')
    console.log('1. Params for signature:', params)
    console.log('2. Sorted params string:', sortedParams)
    console.log('3. Signature string length:', signatureString.length)
    console.log('4. Signature string (first 100 chars):', signatureString.substring(0, 100))
    console.log('5. Signature string (last 100 chars):', signatureString.substring(Math.max(0, signatureString.length - 100)))
    console.log('6. API Key (first 10 chars):', apiKey.substring(0, 10) + '...')
    console.log('7. Secret (first 10 chars):', apiSecret.substring(0, 10) + '...')
    
    // Step 4: Create signature using the signature string
    const signature = await createBybitSignature(signatureString, apiSecret)
    
    console.log('6. Generated signature:', signature)
    
    // Step 5: Build URL with parameters (no signature in URL)
    const finalUrl = `${baseUrl}/v5/account/wallet-balance?${sortedParams}`
    
    console.log('7. Final URL:', finalUrl)
    console.log('=== END DEBUG ===')
    
    const response = await fetch(finalUrl, {
      method: 'GET',
      headers: {
        'X-BAPI-API-KEY': apiKey,
        'X-BAPI-SIGN': signature,
        'X-BAPI-TIMESTAMP': timestamp,
        'X-BAPI-RECV-WINDOW': recvWindow,
        'Content-Type': 'application/json',
      }
    })
    
    if (!response.ok) {
      const errorText = await response.text()
      console.error('Bybit API HTTP Error:', response.status, errorText)
      
      // Check if it's a CloudFront 403 blocking error (geographic restriction)
      const isCloudFrontError = response.status === 403 && (
        errorText.includes('CloudFront') ||
        errorText.includes('block access from your country') ||
        errorText.includes('Amazon CloudFront distribution is configured to block') ||
        (errorText.includes('<!DOCTYPE') && errorText.includes('403 ERROR') && errorText.includes('could not be satisfied'))
      )
      
      if (isCloudFrontError) {
        const friendlyError = 'Bybit API is not accessible from your current location. This is due to geographic restrictions by Bybit. Please use a VPN to connect from an allowed country, or contact Bybit support for assistance.'
        throw new Error(friendlyError)
      }
      
      throw new Error(`Bybit API error: ${response.status} - ${errorText}`)
    }
    
    const data = await response.json()
    console.log('Bybit API Response:', JSON.stringify(data, null, 2))
    console.log('Bybit Response Status:', response.status)
    console.log('Bybit Response Headers:', Object.fromEntries(response.headers.entries()))
    
    if (data.retCode !== 0) {
      console.error('Bybit API Error:', data.retCode, data.retMsg)
      throw new Error(`Bybit API error: ${data.retMsg}`)
    }
    
    console.log('Bybit API Success - Processing balance data...')
    console.log('Full API Response Structure:', JSON.stringify(data, null, 2))
    console.log('Result object:', data.result)
    console.log('Result list length:', data.result?.list?.length || 0)
    console.log('Result list:', data.result?.list)
    
    // Check if we have any accounts at all
    if (!data.result || !data.result.list || data.result.list.length === 0) {
      console.log('No accounts found in UNIFIED response')
      console.log('This might mean:')
      console.log('1. Account has no funds')
      console.log('2. API key lacks permissions')
      console.log('3. Account structure is different')
      
      return {
        exchange: 'bybit',
        totalBalance: 0,
        availableBalance: 0,
        lockedBalance: 0,
        assets: [],
        lastUpdated: new Date().toISOString(),
        status: 'connected',
        note: 'No account data found in UNIFIED account - check if account has funds or API permissions'
      }
    }
    
    const account = data.result?.list?.[0]
    
    console.log('Found account data:', JSON.stringify(account, null, 2))
    console.log('Account type:', account.accountType)
    console.log('Account coins:', account.coin)
    console.log('Account total wallet balance:', account.totalWalletBalance)
    console.log('Account total equity:', account.totalEquity)
    console.log('Account total margin balance:', account.totalMarginBalance)
    console.log('Account total available balance:', account.totalAvailableBalance)
    console.log('All account fields:', Object.keys(account))
    
    let totalBalance = 0
    let availableBalance = 0
    let lockedBalance = 0
    const assets: any[] = []
    
    // Process coin balances
    console.log('Processing coin balances...')
    const coins = account.coin || []
    console.log('Number of coins:', coins.length)
    
    // Try to use total wallet balance first (more reliable)
    if (account.totalWalletBalance && parseFloat(account.totalWalletBalance) > 0) {
      console.log('Using totalWalletBalance:', account.totalWalletBalance)
      
      // Still process coins for asset breakdown
      for (const coin of coins) {
        const free = parseFloat(coin.free || '0')
        const locked = parseFloat(coin.locked || '0')
        const total = free + locked
        
        console.log(`Coin: ${coin.coin}, Free: ${free}, Locked: ${locked}, Total: ${total}`)
        
        if (total > 0) {
          assets.push({
            asset: coin.coin,
            free,
            locked,
            total
          })
        }
      }
      
      return {
        exchange: 'bybit',
        totalBalance: parseFloat(account.totalWalletBalance),
        availableBalance: parseFloat(account.totalWalletBalance),
        lockedBalance: 0,
        assets,
        lastUpdated: new Date().toISOString(),
        status: 'connected',
        accountType: 'UNIFIED',
        note: 'Using totalWalletBalance'
      }
    }
    
    // Fallback to coin-by-coin calculation if totalWalletBalance not available
    console.log('totalWalletBalance not available, calculating from coins...')
    
    for (const coin of coins) {
      const free = parseFloat(coin.free || '0')
      const locked = parseFloat(coin.locked || '0')
      const total = free + locked
      
      console.log(`Coin: ${coin.coin}, Free: ${free}, Locked: ${locked}, Total: ${total}`)
      
      totalBalance += total
      availableBalance += free
      lockedBalance += locked
      
      assets.push({
        asset: coin.coin,
        free,
        locked,
        total
      })
    }
    
    console.log(`Final balances - Total: ${totalBalance}, Available: ${availableBalance}, Locked: ${lockedBalance}`)
    
    return {
      exchange: 'bybit',
      totalBalance,
      availableBalance,
      lockedBalance,
      assets,
      lastUpdated: new Date().toISOString(),
      status: 'connected'
    }
  } catch (error) {
    console.error('Bybit balance fetch error:', error)
    
    // Check if the error message contains CloudFront blocking information
    let errorMessage = error.message || 'Unknown error occurred'
    
    // Check for CloudFront geographic blocking errors
    const isCloudFrontBlocking = 
      errorMessage.includes('CloudFront') || 
      errorMessage.includes('block access from your country') ||
      errorMessage.includes('Amazon CloudFront distribution is configured to block') ||
      (errorMessage.includes('403') && (errorMessage.includes('<!DOCTYPE') || errorMessage.includes('<HTML>') || errorMessage.includes('CloudFront')))
    
    if (isCloudFrontBlocking) {
      errorMessage = 'Bybit API is not accessible from your current location. This is due to geographic restrictions by Bybit. Please use a VPN to connect from an allowed country, or contact Bybit support for assistance.'
    }
    
    return {
      exchange: 'bybit',
      totalBalance: 0,
      availableBalance: 0,
      lockedBalance: 0,
      assets: [],
      lastUpdated: new Date().toISOString(),
      status: 'error',
      error: errorMessage
    }
  }
}

async function fetchOKXBalance(apiKey: string, apiSecret: string, passphrase: string) {
  const baseUrl = 'https://www.okx.com' // OKX uses same URL for both testnet and live
  
  try {
    // OKX requires timestamp in ISO format with milliseconds
    const timestamp = new Date().toISOString()
    const method = 'GET'
    const requestPath = '/api/v5/account/balance'
    const body = ''
    
    console.log('=== OKX SIGNATURE DEBUG ===')
    console.log('0. Environment: MAINNET')
    console.log('0. Base URL:', baseUrl)
    console.log('1. Timestamp:', timestamp)
    console.log('2. Method:', method)
    console.log('3. Request Path:', requestPath)
    console.log('4. Body:', body)
    console.log('5. API Key (first 10 chars):', apiKey.substring(0, 10) + '...')
    console.log('6. Secret (first 10 chars):', apiSecret.substring(0, 10) + '...')
    console.log('7. Passphrase (first 10 chars):', passphrase.substring(0, 10) + '...')
    
    // Create signature
    const signature = await createOKXSignature(timestamp, method, requestPath, body, apiSecret)
    
    console.log('8. Generated signature:', signature)
    console.log('9. Full URL:', `${baseUrl}${requestPath}`)
    console.log('=== END OKX DEBUG ===')
    
    const headers: any = {
      'OK-ACCESS-KEY': apiKey,
      'OK-ACCESS-SIGN': signature,
      'OK-ACCESS-TIMESTAMP': timestamp,
      'OK-ACCESS-PASSPHRASE': passphrase,
      'Content-Type': 'application/json'
    }
    
    // Add simulated trading header for testnet
    // Always use mainnet - testnet removed
    if (false) {
      headers['x-simulated-trading'] = '1'
    }
    
    const response = await fetch(`${baseUrl}${requestPath}`, {
      method,
      headers
    })
    
    if (!response.ok) {
      const errorText = await response.text()
      console.error('OKX API HTTP Error:', response.status, errorText)
      throw new Error(`OKX API error: ${response.status} - ${errorText}`)
    }
    
    const data = await response.json()
    console.log('OKX API Response:', data)
    
    if (data.code !== '0') {
      throw new Error(`OKX API error: ${data.msg}`)
    }
    
    const account = data.data?.[0]
    if (!account) {
      return {
        exchange: 'okx',
        totalBalance: 0,
        availableBalance: 0,
        lockedBalance: 0,
        assets: [],
        lastUpdated: new Date().toISOString(),
        status: 'connected'
      }
    }
    
    let totalBalance = 0
    let availableBalance = 0
    let lockedBalance = 0
    const assets: any[] = []
    
    // Process coin balances
    for (const coin of account.details || []) {
      const free = parseFloat(coin.availBal || '0')
      const locked = parseFloat(coin.frozenBal || '0')
      const total = free + locked
      
      totalBalance += total
      availableBalance += free
      lockedBalance += locked
      
      assets.push({
        asset: coin.ccy,
        free,
        locked,
        total
      })
    }
    
    return {
      exchange: 'okx',
      totalBalance,
      availableBalance,
      lockedBalance,
      assets,
      lastUpdated: new Date().toISOString(),
      status: 'connected'
    }
  } catch (error) {
    console.error('OKX balance fetch error:', error)
    return {
      exchange: 'okx',
      totalBalance: 0,
      availableBalance: 0,
      lockedBalance: 0,
      assets: [],
      lastUpdated: new Date().toISOString(),
      status: 'error',
      error: error.message
    }
  }
}

// Helper function to generate random 32-bit nonce
function generateNonce(): string {
  // Generate a random 32-character string
  const chars = 'ABCDEFGHIJKLMNOPQRSTUVWXYZabcdefghijklmnopqrstuvwxyz0123456789'
  let nonce = ''
  for (let i = 0; i < 32; i++) {
    nonce += chars.charAt(Math.floor(Math.random() * chars.length))
  }
  return nonce
}

async function fetchBitunixBalance(apiKey: string, apiSecret: string) {
  // According to official documentation: https://openapidoc.bitunix.com
  // API domain: https://fapi.bitunix.com (for futures API)
  // But bot-executor uses api.bitunix.com for orders, so try both
  const baseUrls = ['https://fapi.bitunix.com', 'https://api.bitunix.com']
  
  try {
    const timestamp = Date.now().toString() // milliseconds
    const nonce = generateNonce() // 32-bit random string
    
    console.log('=== BITUNIX BALANCE DEBUG (Official API) ===')
    console.log('0. Environment: MAINNET')
    console.log('0. Base URLs to try:', baseUrls.join(', '))
    console.log('1. Timestamp (ms):', timestamp)
    console.log('2. Nonce (32-bit):', nonce)
    console.log('3. API Key (first 10 chars):', apiKey.substring(0, 10) + '...')
    console.log('4. Secret (first 10 chars):', apiSecret.substring(0, 10) + '...')
    
    // According to official docs, headers required:
    // - api-key: api-key of the request
    // - nonce: random string, 32-bit, generated by the caller
    // - timestamp: current timestamp, milliseconds
    // - sign: signature string
    // - Content-Type: application/json
    
    // Try multiple account endpoints based on documentation
    const endpointsToTry = [
      '/api/v1/account', // Get single account (from Account section)
      '/api/v1/account/balance', // Alternative balance endpoint
      '/api/spot/v1/user/account', // Spot account
      '/api/futures/v1/user/account' // Futures account
    ]
    
    let response: Response | null = null
    let requestPath = ''
    let lastError: any = null
    let successfulBaseUrl = ''
    let data: any = null
    
    // Try both API domains (fapi for futures, api for general)
    // Prioritize api.bitunix.com since bot-executor uses it successfully
    const sortedBaseUrls = ['https://api.bitunix.com', 'https://fapi.bitunix.com']
    
    for (const baseUrl of sortedBaseUrls) {
      for (const endpointPath of endpointsToTry) {
        try {
          console.log(`Trying Bitunix: ${baseUrl}${endpointPath}`)
          requestPath = endpointPath
          
          // According to official Bitunix docs, signature uses double SHA256:
          // digest = SHA256(nonce + timestamp + api-key + queryParams + body)
          // sign = SHA256(digest + secretKey)
          // For GET with no query params: queryParams = "", body = ""
          
          const queryParams = '' // Empty for GET with no query params
          const body = '' // Empty for GET request
          
          // Create signature using double SHA256 (official method)
          const signature = await createBitunixSignatureDoubleSHA256(nonce, timestamp, apiKey, queryParams, body, apiSecret)
          
          console.log('5. Signature input: nonce + timestamp + api-key + queryParams + body')
          console.log('   nonce:', nonce)
          console.log('   timestamp:', timestamp)
          console.log('   api-key:', apiKey.substring(0, 10) + '...')
          console.log('   queryParams:', queryParams || '(empty)')
          console.log('   body:', body || '(empty)')
          console.log('6. Generated signature (double SHA256):', signature)
          
          // Headers according to official documentation
          const headers: Record<string, string> = {
            'api-key': String(apiKey),
            'nonce': String(nonce),
            'timestamp': String(timestamp),
            'sign': String(signature),
            'Content-Type': 'application/json'
          }
          
          // Try GET request without query params first (some endpoints don't need params in URL)
          response = await fetch(`${baseUrl}${endpointPath}`, {
            method: 'GET',
            headers: headers
          })
          
          // Parse response to check error code
          if (!response.ok) {
            const errorData = await response.json().catch(() => null)
            if (errorData && errorData.code === 2) {
              console.log(`System error (Code: 2) from ${baseUrl}${endpointPath}, trying with query params in URL...`)
              // Try with query params in URL (timestamp and nonce)
              // Query params for signature: sorted keys concatenated without separators (per docs)
              const queryParamsForSig = `nonce${nonce}timestamp${timestamp}` // Sorted: nonce first, then timestamp
              const retrySignature = await createBitunixSignatureDoubleSHA256(nonce, timestamp, apiKey, queryParamsForSig, '', apiSecret)
              const retryHeaders: Record<string, string> = {
                'api-key': String(apiKey),
                'nonce': String(nonce),
                'timestamp': String(timestamp),
                'sign': String(retrySignature),
                'Content-Type': 'application/json'
              }
              const queryString = `timestamp=${timestamp}&nonce=${nonce}`
              response = await fetch(`${baseUrl}${endpointPath}?${queryString}`, {
                method: 'GET',
                headers: retryHeaders
              })
            }
          }
          
          // If GET still fails, try POST
          if (!response.ok) {
            const errorData = await response.json().catch(() => null)
            if (errorData && (errorData.code === 2 || response.status === 404 || response.status === 400)) {
              console.log(`GET failed, trying POST for ${baseUrl}${endpointPath}...`)
              // For POST, body must be JSON string with NO SPACES (per docs)
              const bodyParams = { timestamp, nonce }
              const bodyString = JSON.stringify(bodyParams).replace(/\s+/g, '') // Remove all spaces
              // For POST, queryParams = "" (empty), body is in request body
              const postQueryParams = '' // Empty for POST
              const postSignature = await createBitunixSignatureDoubleSHA256(nonce, timestamp, apiKey, postQueryParams, bodyString, apiSecret)
              
              const postHeaders: Record<string, string> = {
                'api-key': String(apiKey),
                'nonce': String(nonce),
                'timestamp': String(timestamp),
                'sign': String(postSignature),
                'Content-Type': 'application/json'
              }
              
              response = await fetch(`${baseUrl}${endpointPath}`, {
                method: 'POST',
                headers: postHeaders,
                body: bodyString
              })
            }
          }
          
          // Check if successful - read response once
          let responseData: any = null
          if (response.ok) {
            try {
              responseData = await response.json()
              if (responseData && responseData.code === 0) {
                console.log(`✅ Success with: ${baseUrl}${endpointPath}`)
                successfulBaseUrl = baseUrl
                // Store response data for later parsing
                data = responseData
                // Break out of both loops
                break
              } else if (responseData && responseData.code !== 0) {
                // Got response but with error code
                const errorMsg = responseData.msg || responseData.message || 'Unknown error'
                console.log(`Endpoint ${baseUrl}${endpointPath} returned code ${responseData.code}: ${errorMsg}`)
                lastError = new Error(`Bitunix API error: ${errorMsg} (Code: ${responseData.code})`)
                // Continue to next endpoint
                continue
              }
            } catch (parseError) {
              console.log(`Failed to parse response from ${baseUrl}${endpointPath}:`, parseError)
              lastError = parseError
              continue
            }
          } else {
            // HTTP error - try to get error message
            try {
              const errorText = await response.text()
              console.log(`Endpoint ${baseUrl}${endpointPath} returned ${response.status}: ${errorText}`)
              // Try to parse as JSON for error details
              try {
                responseData = JSON.parse(errorText)
                if (responseData.code !== undefined) {
                  const errorMsg = responseData.msg || responseData.message || errorText
                  lastError = new Error(`Bitunix API error: ${errorMsg} (Code: ${responseData.code})`)
                } else {
                  lastError = new Error(`Bitunix API HTTP error: ${response.status} - ${errorText}`)
                }
              } catch {
                lastError = new Error(`Bitunix API HTTP error: ${response.status} - ${errorText}`)
              }
            } catch {
              lastError = new Error(`Bitunix API HTTP error: ${response.status}`)
            }
            
            if (response.status === 401 || response.status === 403) {
              // Auth error - might want to stop trying, but continue for now
              console.log('Authentication error, but continuing to try other endpoints...')
            }
          }
        } catch (err: any) {
          console.log(`Error trying ${baseUrl}${endpointPath}:`, err.message)
          lastError = err
          continue
        }
      }
      
      // Break out of baseUrl loop if we found a successful response
      if (data && data.code === 0) {
        break
      }
    }
    
    // Check if we got a successful response
    if (!data || data.code !== 0) {
      // If all endpoints failed with Code 2, it might mean the account endpoint doesn't exist
      // or requires different permissions. Since orders work, we'll return a "connected" status
      // but with zero balance, indicating the API key is valid but balance fetching isn't available
      const errorText = lastError?.message || (data ? `${data.msg || data.message} (Code: ${data.code})` : 'All endpoints failed')
      const triedEndpoints = endpointsToTry.join(', ')
      console.warn('Bitunix API Error - Account endpoint not available:', errorText)
      console.log('⚠️ Bitunix account balance endpoint not available, but API key is valid (orders work). Returning connected status with zero balance.')
      
      // Return connected status with zero balance instead of throwing error
      // This allows the user to use Bitunix for trading even if balance fetching doesn't work
      return {
        exchange: 'bitunix',
        totalBalance: 0,
        availableBalance: 0,
        lockedBalance: 0,
        assets: [],
        lastUpdated: new Date().toISOString(),
        status: 'connected',
        note: 'API key is valid. Balance fetching is not available for this exchange. Trading functionality is available.'
      }
    }
    
    console.log('Bitunix API Response:', JSON.stringify(data, null, 2))
    
    // Parse Bitunix balance response
    // According to docs, response format: { code: 0, msg: "success", data: [...] }
    // Data may be array or object depending on endpoint
    const responseData = data.data || {}
    
    // Handle different response formats
    let assets: any[] = []
    if (Array.isArray(responseData)) {
      assets = responseData
    } else if (responseData.assets) {
      assets = responseData.assets
    } else if (responseData.balances) {
      assets = responseData.balances
    } else if (responseData.coin || responseData.balance !== undefined) {
      // Single asset response
      assets = [responseData]
    }
    
    let totalBalance = 0
    let availableBalance = 0
    let lockedBalance = 0
    const parsedAssets: any[] = []
    
    // Process assets/balances
    // Official Bitunix format: { coin: "BTC", balance: 1.5, balanceLocked: 0.5 }
    // balance = total balance, balanceLocked = locked amount
    // available = balance - balanceLocked
    for (const asset of assets) {
      // Official Bitunix response format
      const total = parseFloat(asset.balance || asset.total || asset.equity || '0')
      const locked = parseFloat(asset.balanceLocked || asset.frozen || asset.locked || asset.inUse || '0')
      const free = total - locked // Available = total - locked
      
      // Get asset symbol
      const assetSymbol = asset.asset || asset.coin || asset.currency || asset.symbol || ''
      
      // Only include assets with non-zero balance
      if (total > 0 || free > 0 || locked > 0) {
        totalBalance += total
        availableBalance += free
        lockedBalance += locked
        
        parsedAssets.push({
          asset: assetSymbol,
          free,
          locked,
          total
        })
      }
    }
    
    // If no assets found but response is successful, account might be empty
    if (parsedAssets.length === 0 && data.code === 0) {
      console.log('Bitunix account exists but has no balances')
    }
    
    return {
      exchange: 'bitunix',
      totalBalance,
      availableBalance,
      lockedBalance,
      assets: parsedAssets,
      lastUpdated: new Date().toISOString(),
      status: 'connected'
    }
  } catch (error: any) {
    console.error('Bitunix balance fetch error:', error)
    return {
      exchange: 'bitunix',
      totalBalance: 0,
      availableBalance: 0,
      lockedBalance: 0,
      assets: [],
      lastUpdated: new Date().toISOString(),
      status: 'error',
      error: error.message || 'Failed to fetch Bitunix balance'
    }
  }
}

async function fetchMEXCBalance(apiKey: string, apiSecret: string) {
  const baseUrl = 'https://api.mexc.com'
  
  try {
    const timestamp = Date.now().toString()
<<<<<<< HEAD
    const recvWindow = '5000'
    const requestPath = '/api/v1/private/account/assets'
    
    console.log('=== MEXC BALANCE DEBUG ===')
    console.log('0. Environment: MAINNET')
    console.log('0. Base URL:', baseUrl)
    console.log('1. Timestamp (ms):', timestamp)
    console.log('2. RecvWindow:', recvWindow)
    console.log('3. API Key (first 10 chars):', apiKey.substring(0, 10) + '...')
    console.log('4. Secret (first 10 chars):', apiSecret.substring(0, 10) + '...')
    
    // MEXC signature: HMAC SHA256(queryString + timestamp + recvWindow)
    // Query string should be sorted alphabetically
    const queryParams: Record<string, string> = {
      timestamp,
      recvWindow
    }
    
    // Sort parameters alphabetically
    const sortedParams = Object.keys(queryParams)
      .sort()
      .map(key => `${key}=${queryParams[key]}`)
      .join('&')
    
    // Create signature string: queryString + timestamp + recvWindow
    const signatureString = sortedParams
    
    console.log('5. Sorted params:', sortedParams)
    console.log('6. Signature string:', signatureString)
    
    // Create HMAC SHA256 signature
    const signature = await createMEXCSignature(signatureString, apiSecret)
    
    console.log('7. Generated signature:', signature)
    
    // Build final URL with signature
    const finalUrl = `${baseUrl}${requestPath}?${sortedParams}&signature=${signature}`
    
    console.log('8. Final URL:', finalUrl.replace(/signature=[^&]+/, 'signature=***'))
    console.log('=== END MEXC DEBUG ===')
    
    const response = await fetch(finalUrl, {
      method: 'GET',
      headers: {
        'X-MEXC-APIKEY': apiKey,
        'Content-Type': 'application/json'
      }
    })
    
    if (!response.ok) {
      const errorText = await response.text()
      console.error('MEXC API HTTP Error:', response.status, errorText)
      throw new Error(`MEXC API error: ${response.status} - ${errorText}`)
    }
    
    const data = await response.json()
    console.log('MEXC API Response:', JSON.stringify(data, null, 2))
    
    // MEXC returns { code: 0, data: { assets: [...] } } on success
    if (data.code !== 0 && data.code !== '0') {
      throw new Error(`MEXC API error: ${data.msg || data.message || 'Unknown error'}`)
    }
    
    const assets = data.data?.assets || []
    
    if (!assets || assets.length === 0) {
      return {
        exchange: 'mexc',
        totalBalance: 0,
        availableBalance: 0,
        lockedBalance: 0,
        assets: [],
        lastUpdated: new Date().toISOString(),
        status: 'connected',
        note: 'Account has no balances'
      }
    }
    
    let totalBalance = 0
    let availableBalance = 0
    let lockedBalance = 0
    const parsedAssets: any[] = []
    
    // Process MEXC assets
    // MEXC format: { asset: "BTC", free: "1.5", frozen: "0.5", ... }
    for (const asset of assets) {
      const free = parseFloat(asset.free || asset.available || '0')
      const locked = parseFloat(asset.frozen || asset.locked || '0')
      const total = free + locked
      
      const assetSymbol = asset.asset || asset.currency || asset.coin || ''
      
      // Only include assets with non-zero balance
      if (total > 0 || free > 0 || locked > 0) {
        totalBalance += total
        availableBalance += free
        lockedBalance += locked
        
        parsedAssets.push({
          asset: assetSymbol,
          free,
          locked,
          total
        })
      }
    }
    
    console.log(`MEXC Final balances - Total: ${totalBalance}, Available: ${availableBalance}, Locked: ${lockedBalance}`)
    
    return {
      exchange: 'mexc',
      totalBalance,
      availableBalance,
      lockedBalance,
      assets: parsedAssets,
      lastUpdated: new Date().toISOString(),
      status: 'connected'
    }
=======
    const queryString = ''
    const signaturePayload = queryString + timestamp
    const signature = await createHMACSignature(signaturePayload, apiSecret)
    
    const headers: Record<string, string> = {
      'X-MEXC-APIKEY': apiKey,
      'Content-Type': 'application/json'
    }
    
    const endpointsToTry = [
      '/api/v3/account',
      '/api/v3/capital/config/getall',
      '/api/v3/balance'
    ]
    
    let response: Response | null = null
    let data: any = null
    
    for (const endpointPath of endpointsToTry) {
      try {
        const url = `${baseUrl}${endpointPath}?timestamp=${timestamp}&signature=${signature}`
        response = await fetch(url, {
          method: 'GET',
          headers: headers
        })
        
        if (!response.ok) {
          continue
        }
        
        data = await response.json()
        
        if (data.code === 200 && data.data) {
          const assets: any[] = []
          let totalBalance = 0
          let availableBalance = 0
          let lockedBalance = 0
          
          if (data.data.balances && Array.isArray(data.data.balances)) {
            data.data.balances.forEach((balance: any) => {
              const free = parseFloat(balance.free || '0')
              const locked = parseFloat(balance.locked || '0')
              const total = free + locked
              
              if (total > 0) {
                assets.push({
                  asset: balance.asset || balance.coin || '',
                  free: free,
                  locked: locked,
                  total: total
                })
                
                if ((balance.asset || '').toUpperCase() === 'USDT') {
                  totalBalance += total
                  availableBalance += free
                  lockedBalance += locked
                }
              }
            })
          }
          
          if (totalBalance === 0 && assets.length > 0) {
            assets.forEach(asset => {
              totalBalance += asset.total
              availableBalance += asset.free
              lockedBalance += asset.locked
            })
          }
          
          return {
            exchange: 'mexc',
            totalBalance: totalBalance,
            availableBalance: availableBalance,
            lockedBalance: lockedBalance,
            assets: assets,
            lastUpdated: new Date().toISOString(),
            status: 'connected'
          }
        } else if (data.balances && Array.isArray(data.balances)) {
          const assets: any[] = []
          let totalBalance = 0
          let availableBalance = 0
          let lockedBalance = 0
          
          data.balances.forEach((balance: any) => {
            const free = parseFloat(balance.free || '0')
            const locked = parseFloat(balance.locked || '0')
            const total = free + locked
            
            if (total > 0) {
              assets.push({
                asset: balance.asset || balance.coin || '',
                free: free,
                locked: locked,
                total: total
              })
              
              if ((balance.asset || '').toUpperCase() === 'USDT') {
                totalBalance += total
                availableBalance += free
                lockedBalance += locked
              }
            }
          })
          
          if (totalBalance === 0 && assets.length > 0) {
            assets.forEach(asset => {
              totalBalance += asset.total
              availableBalance += asset.free
              lockedBalance += asset.locked
            })
          }
          
          return {
            exchange: 'mexc',
            totalBalance: totalBalance,
            availableBalance: availableBalance,
            lockedBalance: lockedBalance,
            assets: assets,
            lastUpdated: new Date().toISOString(),
            status: 'connected'
          }
        }
      } catch (endpointErr: any) {
        continue
      }
    }
    
    throw new Error(`MEXC API returned error: ${data?.msg || data?.message || 'Unknown error'}`)
>>>>>>> 323a214d
  } catch (error: any) {
    console.error('MEXC balance fetch error:', error)
    return {
      exchange: 'mexc',
      totalBalance: 0,
      availableBalance: 0,
      lockedBalance: 0,
      assets: [],
      lastUpdated: new Date().toISOString(),
      status: 'error',
      error: error.message || 'Failed to fetch MEXC balance'
    }
  }
}

<<<<<<< HEAD
// Helper function to create MEXC signature
async function createMEXCSignature(message: string, secret: string): Promise<string> {
=======
async function createHMACSignature(message: string, secret: string): Promise<string> {
>>>>>>> 323a214d
  const encoder = new TextEncoder()
  const keyData = encoder.encode(secret)
  const messageData = encoder.encode(message)
  
  const cryptoKey = await crypto.subtle.importKey(
    'raw',
    keyData,
    { name: 'HMAC', hash: 'SHA-256' },
    false,
    ['sign']
  )
  
  const signature = await crypto.subtle.sign('HMAC', cryptoKey, messageData)
  const hashArray = Array.from(new Uint8Array(signature))
<<<<<<< HEAD
  // MEXC expects lowercase hex string
  return hashArray.map(b => b.toString(16).padStart(2, '0')).join('').toLowerCase()
=======
  const hashHex = hashArray.map(b => b.toString(16).padStart(2, '0')).join('')
  
  return hashHex
>>>>>>> 323a214d
}

// Helper function to create Bitunix signature using HMAC-SHA256 (same as bot-executor)
// This method works for orders, so let's try it for account endpoint too
async function createBitunixSignatureHMAC(message: string, secret: string): Promise<string> {
  const encoder = new TextEncoder()
  const keyData = encoder.encode(secret)
  const messageData = encoder.encode(message)
  
  const cryptoKey = await crypto.subtle.importKey(
    'raw',
    keyData,
    { name: 'HMAC', hash: 'SHA-256' },
    false,
    ['sign']
  )
  
  const signature = await crypto.subtle.sign('HMAC', cryptoKey, messageData)
  const hashArray = Array.from(new Uint8Array(signature))
  // Bitunix expects lowercase hex string
  return hashArray.map(b => b.toString(16).padStart(2, '0')).join('').toLowerCase()
}

// Helper function to create Bitunix signature using double SHA256 (official docs method)
// According to official docs: digest = SHA256(nonce + timestamp + api-key + queryParams + body)
// Then: sign = SHA256(digest + secretKey)
async function createBitunixSignatureDoubleSHA256(nonce: string, timestamp: string, apiKey: string, queryParams: string, body: string, secretKey: string): Promise<string> {
  // Step 1: Create digest
  const digestInput = nonce + timestamp + apiKey + queryParams + body
  const digestHash = await crypto.subtle.digest('SHA-256', new TextEncoder().encode(digestInput))
  const digestHex = Array.from(new Uint8Array(digestHash))
    .map(b => b.toString(16).padStart(2, '0'))
    .join('')
  
  // Step 2: Create final signature
  const signInput = digestHex + secretKey
  const signHash = await crypto.subtle.digest('SHA-256', new TextEncoder().encode(signInput))
  const signHex = Array.from(new Uint8Array(signHash))
    .map(b => b.toString(16).padStart(2, '0'))
    .join('')
  
  return signHex.toLowerCase()
}

// Helper function to create Bybit signature
async function createBybitSignature(params: string, secret: string): Promise<string> {
  console.log('Creating signature for params:', params)
  console.log('Using secret (first 10 chars):', secret.substring(0, 10) + '...')
  
  // Bybit expects HMAC-SHA256 signature in lowercase hex format
  const encoder = new TextEncoder();
  const keyData = encoder.encode(secret);
  const messageData = encoder.encode(params);
  
  const cryptoKey = await crypto.subtle.importKey(
    'raw',
    keyData,
    { name: 'HMAC', hash: 'SHA-256' },
    false,
    ['sign']
  );
  
  const signature = await crypto.subtle.sign('HMAC', cryptoKey, messageData);
  const hashArray = Array.from(new Uint8Array(signature));
  
  // Convert to lowercase hex string as required by Bybit
  const hexSignature = hashArray.map(b => b.toString(16).padStart(2, '0')).join('').toLowerCase();
  
  console.log('Generated signature:', hexSignature)
  
  return hexSignature;
}

// Helper function to create OKX signature
async function createOKXSignature(timestamp: string, method: string, requestPath: string, body: string, secret: string): Promise<string> {
  const message = timestamp + method + requestPath + body
  
  console.log('OKX Signature Debug:')
  console.log('- Timestamp:', timestamp)
  console.log('- Method:', method)
  console.log('- Request Path:', requestPath)
  console.log('- Body:', body)
  console.log('- Message to sign:', message)
  console.log('- Secret (first 10 chars):', secret.substring(0, 10) + '...')
  
  const encoder = new TextEncoder()
  const keyData = encoder.encode(secret)
  const messageData = encoder.encode(message)
  
  const cryptoKey = await crypto.subtle.importKey(
    'raw',
    keyData,
    { name: 'HMAC', hash: 'SHA-256' },
    false,
    ['sign']
  )
  
  const signature = await crypto.subtle.sign('HMAC', cryptoKey, messageData)
  const hashArray = Array.from(new Uint8Array(signature))
  const base64Signature = btoa(String.fromCharCode(...hashArray))
  
  console.log('- Generated signature:', base64Signature)
  
  return base64Signature
}

serve(async (req) => {
  if (req.method === 'OPTIONS') {
    return new Response('ok', { headers: corsHeaders })
  }

  try {
    const supabaseClient = createClient(
      Deno.env.get('SUPABASE_URL') ?? '',
      Deno.env.get('SUPABASE_ANON_KEY') ?? '',
      { global: { headers: { Authorization: req.headers.get('Authorization')! } } }
    )

    const { data: { user } } = await supabaseClient.auth.getUser()
    if (!user) {
      return new Response(JSON.stringify({ error: 'Unauthorized' }), {
        status: 401,
        headers: { ...corsHeaders, 'Content-Type': 'application/json' }
      })
    }

    const method = req.method
    const url = new URL(req.url)
    const action = url.pathname.split('/').pop()

    switch (method) {
      case 'GET':
        if (action === 'list') {
          const { data: apiKeys, error } = await supabaseClient
            .from('api_keys')
            .select('id, exchange, is_active, created_at')
            .eq('user_id', user.id)
            .order('created_at', { ascending: false })

          if (error) throw error

          return new Response(JSON.stringify({ apiKeys }), {
            headers: { ...corsHeaders, 'Content-Type': 'application/json' }
          })
        }

        if (action === 'balances') {
          // Fetch balances from connected exchanges
          console.log('=== BALANCES ENDPOINT DEBUG ===')
          console.log('User ID:', user.id)
          
          const { data: apiKeys, error } = await supabaseClient
            .from('api_keys')
            .select('exchange, api_key, api_secret, passphrase')
            .eq('user_id', user.id)
            .eq('is_active', true)

          if (error) throw error

          console.log('Found API keys:', apiKeys?.length || 0)
          console.log('API keys data:', apiKeys)

          const balances = []

          for (const apiKey of apiKeys) {
            try {
              const decryptedApiKey = decrypt(apiKey.api_key)
              const decryptedApiSecret = decrypt(apiKey.api_secret)
              const decryptedPassphrase = apiKey.passphrase ? decrypt(apiKey.passphrase) : null

              let exchangeBalance: any = null

              // Fetch balance from exchange API
              if (apiKey.exchange === 'bybit') {
                exchangeBalance = await fetchBybitBalance(decryptedApiKey, decryptedApiSecret)
              } else if (apiKey.exchange === 'okx') {
                exchangeBalance = await fetchOKXBalance(decryptedApiKey, decryptedApiSecret, decryptedPassphrase || '')
              } else if (apiKey.exchange === 'bitunix') {
                exchangeBalance = await fetchBitunixBalance(decryptedApiKey, decryptedApiSecret)
              } else if (apiKey.exchange === 'mexc') {
                exchangeBalance = await fetchMEXCBalance(decryptedApiKey, decryptedApiSecret)
              }

              if (exchangeBalance) {
                balances.push(exchangeBalance)
              }
            } catch (err) {
              console.error(`Error fetching ${apiKey.exchange} balance:`, err)
              // Add error balance entry
              balances.push({
                exchange: apiKey.exchange,
                totalBalance: 0,
                availableBalance: 0,
                lockedBalance: 0,
                assets: [],
                lastUpdated: new Date().toISOString(),
                status: 'error',
                error: err.message
              })
            }
          }

          return new Response(JSON.stringify({ balances }), {
            headers: { ...corsHeaders, 'Content-Type': 'application/json' }
          })
        }
        break

      case 'POST':
        if (action === 'save') {
          const body = await req.json()
          const { exchange, apiKey, apiSecret, passphrase } = body

          // Ensure user exists in users table
          const { data: existingUser, error: userCheckError } = await supabaseClient
            .from('users')
            .select('id')
            .eq('id', user.id)
            .single()

          if (userCheckError && userCheckError.code === 'PGRST116') {
            // User doesn't exist, create them
            const { error: createUserError } = await supabaseClient
              .from('users')
              .insert({
                id: user.id,
                email: user.email,
                role: 'user',
                name: user.user_metadata?.name || user.email?.split('@')[0] || 'User',
                created_at: new Date().toISOString(),
                updated_at: new Date().toISOString()
              })

            if (createUserError) {
              console.error('Error creating user:', createUserError)
              throw createUserError
            }
            console.log('Created user:', user.id)
          } else if (userCheckError) {
            console.error('Error checking user:', userCheckError)
            throw userCheckError
          }

          // Encrypt sensitive data
          const encryptedApiKey = encrypt(apiKey)
          const encryptedApiSecret = encrypt(apiSecret)
          const encryptedPassphrase = passphrase ? encrypt(passphrase) : null

          const { data: savedKey, error } = await supabaseClient
            .from('api_keys')
            .insert({
              user_id: user.id,
              exchange,
              api_key: encryptedApiKey,
              api_secret: encryptedApiSecret,
              passphrase: encryptedPassphrase,
              is_testnet: false, // Always mainnet
              is_active: true
            })
            .select('id, exchange, is_active, created_at')
            .single()

          if (error) throw error

          return new Response(JSON.stringify({ apiKey: savedKey }), {
            headers: { ...corsHeaders, 'Content-Type': 'application/json' }
          })
        }

        if (action === 'test') {
          const body = await req.json()
          const { exchange, apiKey, apiSecret, passphrase } = body

          if (!apiKey || !apiSecret) {
            return new Response(JSON.stringify({
              success: false,
              message: 'API Key and Secret are required'
            }), {
              headers: { ...corsHeaders, 'Content-Type': 'application/json' }
            })
          }

          try {
            // Actually test the API connection by fetching balance
            let testResult: any = { success: false, message: 'Unknown error' }

            if (exchange === 'bybit') {
              const balance = await fetchBybitBalance(apiKey, apiSecret)
              testResult = {
                success: balance.status === 'connected',
                message: balance.status === 'connected' 
                  ? 'Connection successful' 
                  : balance.error || 'Connection failed',
                exchange
              }
            } else if (exchange === 'okx') {
              const balance = await fetchOKXBalance(apiKey, apiSecret, passphrase || '')
              testResult = {
                success: balance.status === 'connected',
                message: balance.status === 'connected' 
                  ? 'Connection successful' 
                  : balance.error || 'Connection failed',
                exchange
              }
            } else if (exchange === 'bitunix') {
              const balance = await fetchBitunixBalance(apiKey, apiSecret)
              testResult = {
                success: balance.status === 'connected',
                message: balance.status === 'connected' 
                  ? 'Connection successful' 
                  : balance.error || 'Connection failed',
                exchange
              }
            } else if (exchange === 'mexc') {
              const balance = await fetchMEXCBalance(apiKey, apiSecret)
              testResult = {
                success: balance.status === 'connected',
                message: balance.status === 'connected' 
                  ? 'Connection successful' 
                  : balance.error || 'Connection failed',
                exchange
              }
            } else {
              testResult = {
                success: false,
                message: `Unsupported exchange: ${exchange}`
              }
            }

            return new Response(JSON.stringify(testResult), {
              headers: { ...corsHeaders, 'Content-Type': 'application/json' }
            })
          } catch (error: any) {
            console.error('Test connection error:', error)
            return new Response(JSON.stringify({
              success: false,
              message: error.message || 'Failed to test connection',
              exchange,
            }), {
              headers: { ...corsHeaders, 'Content-Type': 'application/json' }
            })
          }
        }
        break

      case 'PUT':
        if (action === 'toggle') {
          const body = await req.json()
          const { id, isActive } = body

          const { data: apiKey, error } = await supabaseClient
            .from('api_keys')
            .update({ is_active: isActive, updated_at: new Date().toISOString() })
            .eq('id', id)
            .eq('user_id', user.id)
            .select('id, exchange, is_active, created_at')
            .single()

          if (error) throw error

          return new Response(JSON.stringify({ apiKey }), {
            headers: { ...corsHeaders, 'Content-Type': 'application/json' }
          })
        }
        break

      case 'DELETE':
        const keyId = url.searchParams.get('id')
        if (keyId) {
          const { error } = await supabaseClient
            .from('api_keys')
            .delete()
            .eq('id', keyId)
            .eq('user_id', user.id)

          if (error) throw error

          return new Response(JSON.stringify({ success: true }), {
            headers: { ...corsHeaders, 'Content-Type': 'application/json' }
          })
        }
        break
    }

    return new Response(JSON.stringify({ error: 'Not found' }), {
      status: 404,
      headers: { ...corsHeaders, 'Content-Type': 'application/json' }
    })

  } catch (error) {
    return new Response(JSON.stringify({ error: error.message }), {
      status: 500,
      headers: { ...corsHeaders, 'Content-Type': 'application/json' }
    })
  }
})<|MERGE_RESOLUTION|>--- conflicted
+++ resolved
@@ -714,126 +714,6 @@
   
   try {
     const timestamp = Date.now().toString()
-<<<<<<< HEAD
-    const recvWindow = '5000'
-    const requestPath = '/api/v1/private/account/assets'
-    
-    console.log('=== MEXC BALANCE DEBUG ===')
-    console.log('0. Environment: MAINNET')
-    console.log('0. Base URL:', baseUrl)
-    console.log('1. Timestamp (ms):', timestamp)
-    console.log('2. RecvWindow:', recvWindow)
-    console.log('3. API Key (first 10 chars):', apiKey.substring(0, 10) + '...')
-    console.log('4. Secret (first 10 chars):', apiSecret.substring(0, 10) + '...')
-    
-    // MEXC signature: HMAC SHA256(queryString + timestamp + recvWindow)
-    // Query string should be sorted alphabetically
-    const queryParams: Record<string, string> = {
-      timestamp,
-      recvWindow
-    }
-    
-    // Sort parameters alphabetically
-    const sortedParams = Object.keys(queryParams)
-      .sort()
-      .map(key => `${key}=${queryParams[key]}`)
-      .join('&')
-    
-    // Create signature string: queryString + timestamp + recvWindow
-    const signatureString = sortedParams
-    
-    console.log('5. Sorted params:', sortedParams)
-    console.log('6. Signature string:', signatureString)
-    
-    // Create HMAC SHA256 signature
-    const signature = await createMEXCSignature(signatureString, apiSecret)
-    
-    console.log('7. Generated signature:', signature)
-    
-    // Build final URL with signature
-    const finalUrl = `${baseUrl}${requestPath}?${sortedParams}&signature=${signature}`
-    
-    console.log('8. Final URL:', finalUrl.replace(/signature=[^&]+/, 'signature=***'))
-    console.log('=== END MEXC DEBUG ===')
-    
-    const response = await fetch(finalUrl, {
-      method: 'GET',
-      headers: {
-        'X-MEXC-APIKEY': apiKey,
-        'Content-Type': 'application/json'
-      }
-    })
-    
-    if (!response.ok) {
-      const errorText = await response.text()
-      console.error('MEXC API HTTP Error:', response.status, errorText)
-      throw new Error(`MEXC API error: ${response.status} - ${errorText}`)
-    }
-    
-    const data = await response.json()
-    console.log('MEXC API Response:', JSON.stringify(data, null, 2))
-    
-    // MEXC returns { code: 0, data: { assets: [...] } } on success
-    if (data.code !== 0 && data.code !== '0') {
-      throw new Error(`MEXC API error: ${data.msg || data.message || 'Unknown error'}`)
-    }
-    
-    const assets = data.data?.assets || []
-    
-    if (!assets || assets.length === 0) {
-      return {
-        exchange: 'mexc',
-        totalBalance: 0,
-        availableBalance: 0,
-        lockedBalance: 0,
-        assets: [],
-        lastUpdated: new Date().toISOString(),
-        status: 'connected',
-        note: 'Account has no balances'
-      }
-    }
-    
-    let totalBalance = 0
-    let availableBalance = 0
-    let lockedBalance = 0
-    const parsedAssets: any[] = []
-    
-    // Process MEXC assets
-    // MEXC format: { asset: "BTC", free: "1.5", frozen: "0.5", ... }
-    for (const asset of assets) {
-      const free = parseFloat(asset.free || asset.available || '0')
-      const locked = parseFloat(asset.frozen || asset.locked || '0')
-      const total = free + locked
-      
-      const assetSymbol = asset.asset || asset.currency || asset.coin || ''
-      
-      // Only include assets with non-zero balance
-      if (total > 0 || free > 0 || locked > 0) {
-        totalBalance += total
-        availableBalance += free
-        lockedBalance += locked
-        
-        parsedAssets.push({
-          asset: assetSymbol,
-          free,
-          locked,
-          total
-        })
-      }
-    }
-    
-    console.log(`MEXC Final balances - Total: ${totalBalance}, Available: ${availableBalance}, Locked: ${lockedBalance}`)
-    
-    return {
-      exchange: 'mexc',
-      totalBalance,
-      availableBalance,
-      lockedBalance,
-      assets: parsedAssets,
-      lastUpdated: new Date().toISOString(),
-      status: 'connected'
-    }
-=======
     const queryString = ''
     const signaturePayload = queryString + timestamp
     const signature = await createHMACSignature(signaturePayload, apiSecret)
@@ -963,7 +843,6 @@
     }
     
     throw new Error(`MEXC API returned error: ${data?.msg || data?.message || 'Unknown error'}`)
->>>>>>> 323a214d
   } catch (error: any) {
     console.error('MEXC balance fetch error:', error)
     return {
@@ -979,12 +858,7 @@
   }
 }
 
-<<<<<<< HEAD
-// Helper function to create MEXC signature
-async function createMEXCSignature(message: string, secret: string): Promise<string> {
-=======
 async function createHMACSignature(message: string, secret: string): Promise<string> {
->>>>>>> 323a214d
   const encoder = new TextEncoder()
   const keyData = encoder.encode(secret)
   const messageData = encoder.encode(message)
@@ -999,14 +873,10 @@
   
   const signature = await crypto.subtle.sign('HMAC', cryptoKey, messageData)
   const hashArray = Array.from(new Uint8Array(signature))
-<<<<<<< HEAD
   // MEXC expects lowercase hex string
-  return hashArray.map(b => b.toString(16).padStart(2, '0')).join('').toLowerCase()
-=======
-  const hashHex = hashArray.map(b => b.toString(16).padStart(2, '0')).join('')
+  const hashHex = hashArray.map(b => b.toString(16).padStart(2, '0')).join('').toLowerCase()
   
   return hashHex
->>>>>>> 323a214d
 }
 
 // Helper function to create Bitunix signature using HMAC-SHA256 (same as bot-executor)
